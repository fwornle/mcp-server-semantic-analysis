--- conflicted
+++ resolved
@@ -63,41 +63,6 @@
             # Create input for UKB interactive mode (entity creation format)
             input_data = f"{entity_data['name']}\n{entity_data['entityType']}\n{entity_data['significance']}\n{entity_data['observations'][0] if entity_data['observations'] else 'No observations'}\n"
             
-<<<<<<< HEAD
-            try:
-                # Execute UKB command using interactive mode
-                input_text = f"{entity_data['name']}\n{entity_data['entityType']}\n{entity_data['significance']}\n{entity_data['observations'][0]}"
-                
-                cmd = [self.ukb_path, "--interactive"]
-                result = await asyncio.create_subprocess_exec(
-                    *cmd,
-                    stdin=asyncio.subprocess.PIPE,
-                    stdout=asyncio.subprocess.PIPE,
-                    stderr=asyncio.subprocess.PIPE
-                )
-                
-                stdout, stderr = await result.communicate(input=input_text.encode())
-                
-                if result.returncode == 0:
-                    return {
-                        "success": True,
-                        "entity": entity_data,
-                        "ukb_output": stdout.decode() if stdout else ""
-                    }
-                else:
-                    return {
-                        "success": False,
-                        "error": stderr.decode() if stderr else "Unknown UKB error",
-                        "entity": entity_data
-                    }
-                    
-            finally:
-                # Clean up temp file
-                try:
-                    os.unlink(temp_file)
-                except:
-                    pass
-=======
             cmd = [self.ukb_path, "--add-entity"]
             result = await asyncio.create_subprocess_exec(
                 *cmd,
@@ -120,7 +85,6 @@
                     "error": stderr.decode() if stderr else "Unknown UKB error",
                     "entity": entity_data
                 }
->>>>>>> f37b7174
                     
         except Exception as e:
             return {
